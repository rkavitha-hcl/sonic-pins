--- conflicted
+++ resolved
@@ -482,7 +482,6 @@
       SetQosQueueAndDenyAboveRateLimitAction
           set_qos_queue_and_deny_above_rate_limit = 2;
     }
-<<<<<<< HEAD
   }
   Action action = 2;
   int32 priority = 3;
@@ -543,8 +542,6 @@
   Match match = 1;
   message Action {
     AclCountAction acl_count = 3;
-=======
->>>>>>> 9a12295c
   }
   Action action = 2;
   int32 priority = 3;
