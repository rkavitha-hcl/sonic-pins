--- conflicted
+++ resolved
@@ -91,19 +91,10 @@
       // TODO: Use mirror_session_table.apply().hit when supported.
       if (mirror_session_table_hit) {
         // Map mirror port to Packet Replication Engine session.
-<<<<<<< HEAD
-        mirror_port_to_pre_session_table.apply();
-        // TODO: Use mirror_port_to_pre_session_table.apply().hit
-        // when supported.
-        if (mirror_port_to_pre_session_table_hit) {
-          clone_preserving_field_list(CloneType.I2E, pre_session,
-                                      (bit<8>)PreservedFieldList.CLONE_I2E);
-=======
         if (mirror_port_to_pre_session_table.apply().hit) {
           clone_preserving_field_list(
             CloneType.I2E, pre_session,
             (bit<8>)PreservedFieldList.CLONE_I2E_MIRRORING);
->>>>>>> cb78a726
         }
       }
     }
