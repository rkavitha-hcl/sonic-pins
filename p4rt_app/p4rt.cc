// Copyright 2022 Google LLC
//
// Licensed under the Apache License, Version 2.0 (the "License");
// you may not use this file except in compliance with the License.
// You may obtain a copy of the License at
//
//      http://www.apache.org/licenses/LICENSE-2.0
//
// Unless required by applicable law or agreed to in writing, software
// distributed under the License is distributed on an "AS IS" BASIS,
// WITHOUT WARRANTIES OR CONDITIONS OF ANY KIND, either express or implied.
// See the License for the specific language governing permissions and
// limitations under the License.

#include <fstream>
#include <memory>
#include <sstream>
#include <stdexcept>
#include <string>
#include <thread>  // NOLINT

#include "absl/flags/parse.h"
#include "absl/functional/bind_front.h"
#include "absl/status/status.h"
#include "absl/status/statusor.h"
#include "absl/strings/str_cat.h"
#include "absl/strings/str_format.h"
#include "absl/synchronization/notification.h"
#include "absl/time/clock.h"
#include "absl/time/time.h"
#include "gflags/gflags.h"
#include "glog/logging.h"
#include "grpc/impl/codegen/grpc_types.h"
#include "grpcpp/security/authorization_policy_provider.h"
#include "grpcpp/security/server_credentials.h"
#include "grpcpp/security/tls_certificate_provider.h"
#include "grpcpp/security/tls_credentials_options.h"
#include "grpcpp/server.h"
#include "grpcpp/server_builder.h"
#include "gutil/status.h"
#include "p4rt_app/event_monitoring/app_state_db_port_table_event.h"
#include "p4rt_app/event_monitoring/app_state_db_send_to_ingress_port_table_event.h"
#include "p4rt_app/event_monitoring/config_db_node_cfg_table_event.h"
#include "p4rt_app/event_monitoring/config_db_port_table_event.h"
#include "p4rt_app/event_monitoring/debug_data_dump_events.h"
#include "p4rt_app/event_monitoring/state_event_monitor.h"
#include "p4rt_app/event_monitoring/state_verification_events.h"
#include "p4rt_app/p4runtime/p4runtime_impl.h"
#include "p4rt_app/sonic/adapters/consumer_notifier_adapter.h"
#include "p4rt_app/sonic/adapters/notification_producer_adapter.h"
#include "p4rt_app/sonic/adapters/producer_state_table_adapter.h"
#include "p4rt_app/sonic/adapters/system_call_adapter.h"
#include "p4rt_app/sonic/adapters/table_adapter.h"
#include "p4rt_app/sonic/packetio_impl.h"
//TODO(PINS):
//#include "swss/component_state_helper.h"
//#include "swss/component_state_helper_interface.h"
#include "p4rt_app/sonic/redis_connections.h"
#include "swss/dbconnector.h"
#include "swss/schema.h"

using ::grpc::Server;
using ::grpc::ServerBuilder;
using ::grpc::ServerCredentials;

#define APP_P4RT_CHANNEL_NAME "P4rt_Channel"
// By default the P4RT App will run on TCP port 9559. Which is the IANA port
// reserved for P4Runtime.
// https://www.iana.org/assignments/service-names-port-numbers/service-names-port-numbers.xhtml?search=9559
DEFINE_int32(p4rt_grpc_port, 9559, "gRPC port for the P4Runtime Server");

// Optionally, the P4RT App can be run on a unix socket, but the connection will
// be insecure.
DEFINE_string(
    p4rt_unix_socket, "",
    "Unix socket file for internal insecure connections. Disabled if empty.");

// Runtime flags to configure any server credentials for secure conections.
DEFINE_bool(use_insecure_server_credentials, false, "Insecure gRPC.");
DEFINE_string(ca_certificate_file, "",
              "CA root certificate file, in PEM format. If set, p4rt will "
              "require and verify client certificate.");
DEFINE_string(server_certificate_file, "",
              "Server certificate file, in PEM format.");
DEFINE_string(server_key_file, "", "Server key file, in PEM format.");
DEFINE_bool(
    authz_policy_enabled, false,
    "Enable authz policy. Only take effect if use_insecure_server_credentials "
    "is false and mTLS is configured.");
DEFINE_string(authorization_policy_file, "/keys/authorization_policy.json",
              "File name of the JSON authorization policy file.");
DEFINE_string(cert_crl_dir, "", "Path to the CRL directory. Disable if empty");

// P4Runtime options:
DEFINE_bool(use_genetlink, false,
            "Enable Generic Netlink model for Packet Receive");
DEFINE_bool(use_port_ids, false,
            "Controller will use Port ID values configured over gNMI instead "
            "of the SONiC interface names.");
DEFINE_string(save_forwarding_config_file,
              "/etc/sonic/p4rt_forwarding_config.pb.txt",
              "Saves the forwarding pipeline config to a file so it can be "
              "reloaded after reboot.");

absl::StatusOr<std::shared_ptr<ServerCredentials>> BuildServerCredentials() {
  constexpr int kCertRefreshIntervalSec = 5;
  constexpr char kRootCertName[] = "root_cert";
  constexpr char kIdentityCertName[] = "switch_cert";

  std::shared_ptr<ServerCredentials> creds;
  if (FLAGS_use_insecure_server_credentials || FLAGS_server_key_file.empty() ||
      FLAGS_server_certificate_file.empty()) {
    creds = grpc::InsecureServerCredentials();
    if (creds == nullptr) {
      return gutil::InternalErrorBuilder()
             << "nullptr returned from grpc::InsecureServerCredentials";
    }
  } else {
    // If CA certificate is not provided, client certificate is not required.
    if (FLAGS_ca_certificate_file.empty()) {
      auto certificate_provider =
          std::make_shared<grpc::experimental::FileWatcherCertificateProvider>(
              FLAGS_server_key_file, FLAGS_server_certificate_file,
              kCertRefreshIntervalSec);
      grpc::experimental::TlsServerCredentialsOptions opts(
          certificate_provider);
      opts.watch_identity_key_cert_pairs();
      opts.set_identity_cert_name(kIdentityCertName);
      opts.set_cert_request_type(GRPC_SSL_DONT_REQUEST_CLIENT_CERTIFICATE);
      creds = grpc::experimental::TlsServerCredentials(opts);
    } else {
      auto certificate_provider =
          std::make_shared<grpc::experimental::FileWatcherCertificateProvider>(
              FLAGS_server_key_file, FLAGS_server_certificate_file,
              FLAGS_ca_certificate_file, kCertRefreshIntervalSec);
      grpc::experimental::TlsServerCredentialsOptions opts(
          certificate_provider);
      opts.watch_root_certs();
      opts.set_root_cert_name(kRootCertName);
      opts.watch_identity_key_cert_pairs();
      opts.set_identity_cert_name(kIdentityCertName);
      opts.set_cert_request_type(
          GRPC_SSL_REQUEST_AND_REQUIRE_CLIENT_CERTIFICATE_AND_VERIFY);

      // Set CRL Directory if it's not empty
      if (!FLAGS_cert_crl_dir.empty()) {
        opts.set_crl_directory(FLAGS_cert_crl_dir);
        LOG(INFO) << "CRL directory has been set";
      }
      creds = grpc::experimental::TlsServerCredentials(opts);
    }
    if (creds == nullptr) {
      return gutil::InternalErrorBuilder()
             << "nullptr returned from grpc::SslServerCredentials";
    }
  }
  return creds;
}

std::shared_ptr<grpc::experimental::AuthorizationPolicyProviderInterface>
CreateAuthzPolicyProvider() {
  constexpr int kAuthzRefreshIntervalSec = 5;
  grpc::Status status;
  auto provider =
      grpc::experimental::FileWatcherAuthorizationPolicyProvider::Create(
          FLAGS_authorization_policy_file, kAuthzRefreshIntervalSec, &status);
  if (!status.ok()) {
    LOG(ERROR) << "Failed to create authorization provider: "
               << gutil::GrpcStatusToAbslStatus(status);
    return nullptr;
  }
  return provider;
}

namespace p4rt_app {
namespace {

sonic::P4rtTable CreateP4rtTable(swss::DBConnector* app_db,
                                 swss::DBConnector* counters_db) {
  const std::string kP4rtResponseChannel =
      std::string("APPL_DB_") + APP_P4RT_TABLE_NAME + "_RESPONSE_CHANNEL";

  return sonic::P4rtTable{
      .notification_producer =
          absl::make_unique<sonic::NotificationProducerAdapter>(
              app_db, APP_P4RT_CHANNEL_NAME),
      .notification_consumer =
          absl::make_unique<sonic::ConsumerNotifierAdapter>(
              kP4rtResponseChannel, app_db),
      .app_db = absl::make_unique<p4rt_app::sonic::TableAdapter>(
          app_db, APP_P4RT_TABLE_NAME),
      .counter_db = absl::make_unique<p4rt_app::sonic::TableAdapter>(
          counters_db, COUNTERS_TABLE),
  };
}

sonic::VrfTable CreateVrfTable(swss::DBConnector* app_db,
                               swss::DBConnector* app_state_db) {
  const std::string kVrfResponseChannel = "APPL_DB_VRF_TABLE_RESPONSE_CHANNEL";

  return sonic::VrfTable{
      .producer_state = absl::make_unique<sonic::ProducerStateTableAdapter>(
          app_db, APP_VRF_TABLE_NAME),
      .notification_consumer =
          absl::make_unique<sonic::ConsumerNotifierAdapter>(
              kVrfResponseChannel, app_db),
      .app_db = absl::make_unique<p4rt_app::sonic::TableAdapter>(
          app_db, APP_VRF_TABLE_NAME),
      .app_state_db = absl::make_unique<p4rt_app::sonic::TableAdapter>(
          app_state_db, APP_VRF_TABLE_NAME),
  };
}

sonic::HashTable CreateHashTable(swss::DBConnector* app_db,
                                 swss::DBConnector* app_state_db) {
  const std::string kAppHashTableName = "HASH_TABLE";
  const std::string kHashResponseChannel =
      "APPL_DB_HASH_TABLE_RESPONSE_CHANNEL";

  return sonic::HashTable{
      .producer_state = absl::make_unique<sonic::ProducerStateTableAdapter>(
          app_db, kAppHashTableName),
      .notification_consumer =
          absl::make_unique<sonic::ConsumerNotifierAdapter>(
              kHashResponseChannel, app_db),
      .app_db = absl::make_unique<p4rt_app::sonic::TableAdapter>(
          app_db, kAppHashTableName),
      .app_state_db = absl::make_unique<p4rt_app::sonic::TableAdapter>(
          app_state_db, kAppHashTableName),
  };
}

sonic::SwitchTable CreateSwitchTable(swss::DBConnector* app_db,
                                     swss::DBConnector* app_state_db) {
  const std::string kAppSwitchTableName = "SWITCH_TABLE";
  const std::string kSwitchResponseChannel =
      "APPL_DB_SWITCH_TABLE_RESPONSE_CHANNEL";

  return sonic::SwitchTable{
      .producer_state = absl::make_unique<sonic::ProducerStateTableAdapter>(
          app_db, kAppSwitchTableName),
      .notification_consumer =
          absl::make_unique<sonic::ConsumerNotifierAdapter>(
              kSwitchResponseChannel, app_db),
      .app_db = absl::make_unique<p4rt_app::sonic::TableAdapter>(
          app_db, kAppSwitchTableName),
      .app_state_db = absl::make_unique<p4rt_app::sonic::TableAdapter>(
          app_state_db, kAppSwitchTableName),
  };
}

sonic::PortTable CreatePortTable(swss::DBConnector* app_db,
                                 swss::DBConnector* app_state_db) {
  const std::string kPortTableName = "P4RT_PORT_ID_TABLE";
  return sonic::PortTable{
      .app_db = absl::make_unique<p4rt_app::sonic::TableAdapter>(
          app_db, kPortTableName),
      .app_state_db = absl::make_unique<p4rt_app::sonic::TableAdapter>(
          app_state_db, kPortTableName),
  };
}

<<<<<<< HEAD
sonic::HostStatsTable CreateHostStatsTable(swss::DBConnector* state_db) {
  return sonic::HostStatsTable{
      .state_db = absl::make_unique<p4rt_app::sonic::TableAdapter>(
          state_db, "HOST_STATS")};
}

=======
>>>>>>> 5e4131dd
void LogStatsEveryMinute(absl::Notification* stop,
                         p4rt_app::P4RuntimeImpl* p4runtime) {
  while (!stop->HasBeenNotified()) {
    absl::SleepFor(absl::Minutes(1));

    auto stats = p4runtime->GetFlowProgrammingStatistics();
    if (!stats.ok()) {
      LOG(ERROR) << "Failed to get P4Runtime statistics: " << stats.status();
      continue;
    }

    // Reads and writes happen independently, but the controller will read every
    // few seconds to verify correctness. To avoid being spammy we will only log
    // performance when changes are made to the swtich (i.e. when we see a
    // write).
    if (stats->write_batch_count > 0) {
      LOG(INFO) << absl::StreamFormat(
          "Handled %d write requests from %d batches in: %dus (max: %dus)",
          stats->write_requests_count, stats->write_batch_count,
          absl::ToInt64Microseconds(stats->write_time),
          absl::ToInt64Microseconds(stats->max_write_time));

      if (stats->read_request_count > 0) {
        LOG(INFO) << absl::StreamFormat(
            "Handled %d read requests in: %dus", stats->read_request_count,
            absl::ToInt64Microseconds(stats->read_time));
      }
    }
  }
}

// Construct and register a table handler with the given state monitor.
template <typename T, typename... Args>
void RegisterTableHandlerOrDie(p4rt_app::sonic::StateEventMonitor& monitor,
                               absl::string_view table_name, Args... args) {
  absl::Status result =
      monitor.RegisterTableHandler(table_name, std::make_unique<T>(args...));
  if (!result.ok()) LOG(FATAL) << result;  // Crash OK: only fails on startup.
}

void AppStateDbEventLoop(P4RuntimeImpl* p4runtime_server,
                         bool* monitor_app_state_db_events) {
  swss::DBConnector app_state_db("APPL_STATE_DB", /*timeout=*/0);
  p4rt_app::sonic::StateEventMonitor app_state_db_monitor(app_state_db);

  RegisterTableHandlerOrDie<p4rt_app::AppStateDbPortTableEventHandler>(
      app_state_db_monitor, "PORT_TABLE", p4runtime_server);
  RegisterTableHandlerOrDie<
      p4rt_app::AppStateDbSendToIngressPortTableEventHandler>(
      app_state_db_monitor, APP_SEND_TO_INGRESS_PORT_TABLE_NAME,
      p4runtime_server);

  while (*monitor_app_state_db_events) {
    absl::Status status = app_state_db_monitor.WaitForNextEventAndHandle();
    if (!status.ok()) {
      LOG(ERROR) << "APPL_STATE_DB event monitor failed waiting for an event: "
                 << status;
    }
  }
}

void ConfigDbEventLoop(P4RuntimeImpl* p4runtime_server,
                       bool* monitor_config_db_events) {
  swss::DBConnector config_db("CONFIG_DB", /*timeout=*/0);
  p4rt_app::sonic::StateEventMonitor config_db_monitor(config_db);

  RegisterTableHandlerOrDie<p4rt_app::ConfigDbNodeCfgTableEventHandler>(
      config_db_monitor, "NODE_CFG", p4runtime_server);
  RegisterTableHandlerOrDie<p4rt_app::ConfigDbPortTableEventHandler>(
      config_db_monitor, "PORT", p4runtime_server);
  RegisterTableHandlerOrDie<p4rt_app::ConfigDbPortTableEventHandler>(
      config_db_monitor, "PORTCHANNEL", p4runtime_server);

  while (*monitor_config_db_events) {
    absl::Status status = config_db_monitor.WaitForNextEventAndHandle();
    if (!status.ok()) {
      LOG(ERROR) << "CONFIG_DB event monitor failed waiting for an event: "
                 << status;
    }
  }
}

}  // namespace
}  // namespace p4rt_app

int main(int argc, char** argv) {
  google::InitGoogleLogging(argv[0]);
  gflags::ParseCommandLineFlags(&argc, &argv, true);

/* TODO(PINS):
  // Get the P4RT component helper which can be used to put the switch into
  // critical state.
  swss::ComponentStateHelperInterface& component_state_singleton =
      swss::StateHelperManager::ComponentSingleton(
          swss::SystemComponent::kP4rt);

  // Get the system state helper which will be used to verify the switch is
  // healthy, and not in a critical state before handling P4 Runtime requests.
  swss::SystemStateHelperInterface& system_state_singleton =
      swss::StateHelperManager::SystemSingleton();
*/

  // Open a database connection into the SONiC AppDb.
  swss::DBConnector app_db("APPL_DB", /*timeout=*/0);
  swss::DBConnector app_state_db("APPL_STATE_DB", /*timeout=*/0);
  swss::DBConnector counters_db("COUNTERS_DB", /*timeout=*/0);
<<<<<<< HEAD
  swss::DBConnector state_db("STATE_DB", /*timeout=*/0);
=======
>>>>>>> 5e4131dd

  // Create interfaces to interact with the P4RT_TABLE entries.
  p4rt_app::sonic::P4rtTable p4rt_table =
      p4rt_app::CreateP4rtTable(&app_db, &counters_db);
  p4rt_app::sonic::VrfTable vrf_table =
      p4rt_app::CreateVrfTable(&app_db, &app_state_db);
  p4rt_app::sonic::HashTable hash_table =
      p4rt_app::CreateHashTable(&app_db, &app_state_db);
  p4rt_app::sonic::SwitchTable switch_table =
      p4rt_app::CreateSwitchTable(&app_db, &app_state_db);
  p4rt_app::sonic::PortTable port_table =
      p4rt_app::CreatePortTable(&app_db, &app_state_db);
<<<<<<< HEAD
  p4rt_app::sonic::HostStatsTable host_stats_table =
      p4rt_app::CreateHostStatsTable(&state_db);
=======
>>>>>>> 5e4131dd

  // Create PacketIoImpl for Packet I/O.
  auto packetio_impl = std::make_unique<p4rt_app::sonic::PacketIoImpl>(
      std::make_unique<p4rt_app::sonic::SystemCallAdapter>(),
      p4rt_app::sonic::PacketIoOptions{});

  // TODO(PINS): Create a netdev translator for P4Runtime's PacketIo handling.
  //  swss::IntfTranslator netdev_translator(&packetio_config_db);

  // Configure the P4RT options.
  p4rt_app::P4RuntimeImplOptions p4rt_options{
      .use_genetlink = FLAGS_use_genetlink,
      .translate_port_ids = FLAGS_use_port_ids,
  };

  std::string save_forwarding_config_file = FLAGS_save_forwarding_config_file;
  if (!save_forwarding_config_file.empty()) {
    p4rt_options.forwarding_config_full_path = save_forwarding_config_file;
  }

  // Create the P4RT server.
  p4rt_app::P4RuntimeImpl p4runtime_server(
      std::move(p4rt_table), std::move(vrf_table), std::move(hash_table),
<<<<<<< HEAD
      std::move(switch_table), std::move(port_table),
      std::move(host_stats_table), std::move(packetio_impl),
=======
      std::move(switch_table), std::move(port_table), std::move(packetio_impl),
>>>>>>> 5e4131dd
      //TODO(PINS): To add component_state_singleton, system_state_singleton, netdev_translator
      //component_state_singleton, system_state_singleton, netdev_translator,
      p4rt_options);

  // Create a server to listen on the unix socket port.
  std::thread internal_server_thread;
  if (!FLAGS_p4rt_unix_socket.empty()) {
    internal_server_thread = std::thread(
        [](p4rt_app::P4RuntimeImpl* p4rt_server) {
          ServerBuilder builder;
          builder.AddListeningPort(
              absl::StrCat("unix:", FLAGS_p4rt_unix_socket),
              grpc::InsecureServerCredentials());
          builder.RegisterService(p4rt_server);
          std::unique_ptr<Server> server(builder.BuildAndStart());
          LOG(INFO) << "Started unix socket server listening on "
                    << FLAGS_p4rt_unix_socket << ".";
          server->Wait();
        },
        &p4runtime_server);
  }

  // Spawn a separate thread that can react to AppStateDb changes.
  bool monitor_app_state_db_events = true;
  auto app_state_db_event_loop = std::thread(
      absl::bind_front(&p4rt_app::AppStateDbEventLoop, &p4runtime_server,
                       &monitor_app_state_db_events));

  // Spawn a separate thread that can react to ConfigDb changes.
  bool monitor_config_db_events = true;
  auto config_db_event_loop = std::thread(
      absl::bind_front(&p4rt_app::ConfigDbEventLoop, &p4runtime_server,
                       &monitor_config_db_events));

  // Start listening for state verification events, and update StateDb for P4RT.
  swss::DBConnector state_verification_db("STATE_DB", /*timeout=*/0);
  p4rt_app::sonic::TableAdapter state_verification_table_adapter(
      &state_verification_db, "VERIFY_STATE_RESP_TABLE");
  p4rt_app::sonic::ConsumerNotifierAdapter state_verification_notifier(
      "VERIFY_STATE_REQ_CHANNEL", &state_verification_db);
  p4rt_app::StateVerificationEvents state_verification_event_monitor(
      p4runtime_server, state_verification_notifier,
      state_verification_table_adapter);
  state_verification_event_monitor.Start();

  // Start listening for debug data dump events.
  p4rt_app::sonic::ConsumerNotifierAdapter debug_data_dump_notifier(
      "DEBUG_DATA_REQ_CHANNEL", &app_db);
  p4rt_app::sonic::NotificationProducerAdapter debug_data_dump_responder(
      &app_db, "DEBUG_DATA_RESP_CHANNEL");
  p4rt_app::DebugDataDumpEventHandler debug_data_dump_event_monitor(
      p4runtime_server, debug_data_dump_notifier, debug_data_dump_responder);
  debug_data_dump_event_monitor.Start();

  // Report performance statistics every minute.
  absl::Notification stop_stats_logging;
  std::thread stats_logging_loop(p4rt_app::LogStatsEveryMinute,
                                 &stop_stats_logging, &p4runtime_server);

  // Start a P4 runtime server
  ServerBuilder builder;
  auto server_cred = BuildServerCredentials();
  if (!server_cred.ok()) {
    LOG(ERROR) << "Failed to build server credentials, error "
               << server_cred.status();
    return -1;
  }

  std::string server_addr = absl::StrCat("[::]:", FLAGS_p4rt_grpc_port);
  builder.AddListeningPort(server_addr, *server_cred);

  // Set authorization policy.
  if (FLAGS_authz_policy_enabled && !FLAGS_ca_certificate_file.empty()) {
    auto provider = CreateAuthzPolicyProvider();
    if (provider == nullptr) {
      LOG(ERROR) << "Error in creating authz policy provider";
      return -1;
    }
    builder.experimental().SetAuthorizationPolicyProvider(std::move(provider));
  }

  builder.RegisterService(&p4runtime_server);

  // Disable max ping strikes behavior to allow more frequent KA.
  builder.AddChannelArgument(GRPC_ARG_HTTP2_MAX_PING_STRIKES, 0);

  // Sends KeepAlive pings to client to ensure P4RT can promptly discover
  // disconnects and vacate the role of primary controller. Else, backup
  // connection might not be able to connect to P4RT with the same election id.
  builder.AddChannelArgument(GRPC_ARG_KEEPALIVE_TIME_MS, 1000);

  // Keepalive pings' timeout.
  // Despite the switch wanting to discover disconnects as soon as possible the
  // keepalive timeout can not be too fast. Else there won't be enough time for
  // the switch's teaming driver to failover. We settle with 20s since this is
  // the timeout value a P4 client would usually have.
  builder.AddChannelArgument(GRPC_ARG_KEEPALIVE_TIMEOUT_MS, 20'000);

  // Sends KA pings even when existing streaming RPC is not active.
  builder.AddChannelArgument(GRPC_ARG_HTTP2_MAX_PINGS_WITHOUT_DATA, 0);

  std::unique_ptr<Server> server(builder.BuildAndStart());
  LOG(INFO) << "Server listening on " << server_addr << ".";
  server->Wait();

  LOG(INFO) << "Stopping the P4RT service.";
  monitor_app_state_db_events = false;
  monitor_config_db_events = false;
  stop_stats_logging.Notify();
  app_state_db_event_loop.join();
  config_db_event_loop.join();
  stats_logging_loop.join();

  return 0;
}<|MERGE_RESOLUTION|>--- conflicted
+++ resolved
@@ -260,15 +260,12 @@
   };
 }
 
-<<<<<<< HEAD
 sonic::HostStatsTable CreateHostStatsTable(swss::DBConnector* state_db) {
   return sonic::HostStatsTable{
       .state_db = absl::make_unique<p4rt_app::sonic::TableAdapter>(
           state_db, "HOST_STATS")};
 }
 
-=======
->>>>>>> 5e4131dd
 void LogStatsEveryMinute(absl::Notification* stop,
                          p4rt_app::P4RuntimeImpl* p4runtime) {
   while (!stop->HasBeenNotified()) {
@@ -375,10 +372,7 @@
   swss::DBConnector app_db("APPL_DB", /*timeout=*/0);
   swss::DBConnector app_state_db("APPL_STATE_DB", /*timeout=*/0);
   swss::DBConnector counters_db("COUNTERS_DB", /*timeout=*/0);
-<<<<<<< HEAD
   swss::DBConnector state_db("STATE_DB", /*timeout=*/0);
-=======
->>>>>>> 5e4131dd
 
   // Create interfaces to interact with the P4RT_TABLE entries.
   p4rt_app::sonic::P4rtTable p4rt_table =
@@ -391,11 +385,8 @@
       p4rt_app::CreateSwitchTable(&app_db, &app_state_db);
   p4rt_app::sonic::PortTable port_table =
       p4rt_app::CreatePortTable(&app_db, &app_state_db);
-<<<<<<< HEAD
   p4rt_app::sonic::HostStatsTable host_stats_table =
       p4rt_app::CreateHostStatsTable(&state_db);
-=======
->>>>>>> 5e4131dd
 
   // Create PacketIoImpl for Packet I/O.
   auto packetio_impl = std::make_unique<p4rt_app::sonic::PacketIoImpl>(
@@ -419,12 +410,8 @@
   // Create the P4RT server.
   p4rt_app::P4RuntimeImpl p4runtime_server(
       std::move(p4rt_table), std::move(vrf_table), std::move(hash_table),
-<<<<<<< HEAD
       std::move(switch_table), std::move(port_table),
       std::move(host_stats_table), std::move(packetio_impl),
-=======
-      std::move(switch_table), std::move(port_table), std::move(packetio_impl),
->>>>>>> 5e4131dd
       //TODO(PINS): To add component_state_singleton, system_state_singleton, netdev_translator
       //component_state_singleton, system_state_singleton, netdev_translator,
       p4rt_options);
