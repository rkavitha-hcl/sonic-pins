# Copyright 2020 Google LLC
#
# Licensed under the Apache License, Version 2.0 (the "License");
# you may not use this file except in compliance with the License.
# You may obtain a copy of the License at
#
#      http://www.apache.org/licenses/LICENSE-2.0
#
# Unless required by applicable law or agreed to in writing, software
# distributed under the License is distributed on an "AS IS" BASIS,
# WITHOUT WARRANTIES OR CONDITIONS OF ANY KIND, either express or implied.
# See the License for the specific language governing permissions and
# limitations under the License.
package(
    default_visibility = ["//visibility:public"],
    licenses = ["notice"],
)

p4rt_version = "0.0.1"

p4rt_maintainer = "PINS Working Group <pins-wg@opennetworking.org>"

load("@rules_pkg//:pkg.bzl", "pkg_deb", "pkg_tar")

cc_binary(
    name = "p4rt",
    srcs = ["p4rt.cc"],
    deps = [
        "//gutil:status",
        "//p4rt_app/event_monitoring:app_state_db_port_table_event",
        "//p4rt_app/event_monitoring:app_state_db_send_to_ingress_port_table_event",
        "//p4rt_app/event_monitoring:config_db_node_cfg_table_event",
        "//p4rt_app/event_monitoring:config_db_port_table_event",
        "//p4rt_app/event_monitoring:debug_data_dump_events",
        "//p4rt_app/event_monitoring:state_event_monitor",
        "//p4rt_app/event_monitoring:state_verification_events",
        "//p4rt_app/p4runtime:p4runtime_impl",
        "//p4rt_app/sonic:packetio_impl",
        "//p4rt_app/sonic:redis_connections",
        "//p4rt_app/sonic/adapters:consumer_notifier_adapter",
        "//p4rt_app/sonic/adapters:notification_producer_adapter",
        "//p4rt_app/sonic/adapters:producer_state_table_adapter",
        "//p4rt_app/sonic/adapters:system_call_adapter",
        "//p4rt_app/sonic/adapters:table_adapter",
        "@com_github_gflags_gflags//:gflags",
        "@com_github_google_glog//:glog",
        "@com_github_grpc_grpc//:grpc",
        "@com_github_grpc_grpc//:grpc++",
        "@com_github_grpc_grpc//:grpc++_authorization_provider",
<<<<<<< HEAD
        "@com_google_absl//absl/flags:parse",
        "@com_google_absl//absl/functional:bind_front",
=======
        "@com_github_p4lang_p4runtime//:p4info_cc_proto",
>>>>>>> 086c33ad
        "@com_google_absl//absl/status",
        "@com_google_absl//absl/status:statusor",
        "@com_google_absl//absl/strings",
        "@com_google_absl//absl/strings:str_format",
        "@com_google_absl//absl/synchronization",
        "@com_google_absl//absl/time",
        "@sonic_swss_common//:libswsscommon",
    ],
)

pkg_tar(
    name = "p4rt_binaries",
    testonly = True,  # requred for p4rt_route_measurement_test
    srcs = [
        ":p4rt",  # TODO explore p4rt.stripped
        "//p4rt_app/scripts:p4rt_program_table",
        "//p4rt_app/scripts:p4rt_read",
        "//p4rt_app/scripts:p4rt_route_measurement_test",
        "//p4rt_app/scripts:p4rt_set_forwarding_pipeline",
        "//p4rt_app/scripts:p4rt_write",
    ],
    extension = "tar.bz2",
    mode = "0755",
    package_dir = "/usr/local/bin",
    visibility = ["//visibility:private"],
)

pkg_tar(
    name = "p4rt_debug",
    srcs = [
        ":p4rt.dwp",
    ],
    extension = "tar.bz2",
    mode = "0755",
    package_dir = "/usr/local/bin",
    visibility = ["//visibility:private"],
)

# Here's how to generate the list of Debian packages that contain the shared
# libraries that the p4rt binary depends on. It's probably better to manually
# manage the "depends" list in p4rt_deb, but this can help in debugging when
# a dependency (or transitive dependency) changes.
#
#   ldd bazel-out/k8-fastbuild/bin/p4rt_app/p4rt | \
#     sed "s/^[[:space:]]*\([^ ]*\.so[^ ]*\).*$/\1/" | \
#     xargs -n1 -I{} bash -c "dpkg -S {} 2>/dev/null || true" | \
#     cut -d: -f1 | \
#     sort -u
#
pkg_deb(
    name = "p4rt_deb",
    testonly = True,  # requred for p4rt_route_measurement_test
    architecture = "amd64",
    data = ":p4rt_binaries",
    depends = [
        "libswsscommon",
        "libgmpxx4ldbl",
    ],
    description = "P4RT service",
    maintainer = p4rt_maintainer,
    package = "sonic-p4rt",
    version = p4rt_version,
)

pkg_deb(
    name = "p4rt_dbg_deb",
    architecture = "amd64",
    data = ":p4rt_debug",
    description = "P4RT service debug symbols",
    maintainer = p4rt_maintainer,
    package = "sonic-p4rt-dbgsym",
    version = p4rt_version,
)<|MERGE_RESOLUTION|>--- conflicted
+++ resolved
@@ -47,12 +47,9 @@
         "@com_github_grpc_grpc//:grpc",
         "@com_github_grpc_grpc//:grpc++",
         "@com_github_grpc_grpc//:grpc++_authorization_provider",
-<<<<<<< HEAD
         "@com_google_absl//absl/flags:parse",
         "@com_google_absl//absl/functional:bind_front",
-=======
         "@com_github_p4lang_p4runtime//:p4info_cc_proto",
->>>>>>> 086c33ad
         "@com_google_absl//absl/status",
         "@com_google_absl//absl/status:statusor",
         "@com_google_absl//absl/strings",
