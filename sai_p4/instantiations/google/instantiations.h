#ifndef PINS_SAI_P4_INSTANTIATIONS_GOOGLE_GOOGLE_INSTANTIATIONS_H_
#define PINS_SAI_P4_INSTANTIATIONS_GOOGLE_GOOGLE_INSTANTIATIONS_H_

#include <vector>

#include "absl/status/status.h"
#include "absl/status/statusor.h"
#include "absl/strings/str_cat.h"
#include "absl/strings/string_view.h"
#include "glog/logging.h"

namespace sai {

// P4 program instantiations for different switch roles.
//
// With the exception of `kWbb`, these are members of the SAI P4 family of
// programs.
//
// Switches in the same role use the same P4 program (though the P4Info may be
// slightly modified further for each switch within a role, e.g. to configure
// the hashing seed).
enum class Instantiation {
  kFabricBorderRouter,
  kMiddleblock,
<<<<<<< HEAD
  kTor,
=======
>>>>>>> 83c20987
  // Note: For historical reasons, WBB shares the same infrastructure as our
  // SAI P4 programs. However, it is not a SAI P4 instantiation.
  kWbb,
};

// Returns all SAI P4 program instantiations.
inline std::vector<Instantiation> AllSaiInstantiations() {
  return {
      Instantiation::kFabricBorderRouter,
      Instantiation::kMiddleblock,
<<<<<<< HEAD
      Instantiation::kTor,
=======
>>>>>>> 83c20987
  };
}

// Returns all P4 program instantiations, including non-SAI P4 instantiations.
inline std::vector<Instantiation> AllInstantiations() {
  return {
      Instantiation::kFabricBorderRouter,
      Instantiation::kMiddleblock,
      Instantiation::kTor,
      Instantiation::kWbb,
  };
}

// Returns the name of the given P4 program instantiation.
inline std::string InstantiationToString(Instantiation role) {
  switch (role) {
    case Instantiation::kFabricBorderRouter:
      return "fabric_border_router";
    case Instantiation::kMiddleblock:
      return "middleblock";
    case Instantiation::kTor:
      return "tor";
    case Instantiation::kWbb:
      return "wbb";
  }
  LOG(DFATAL) << "invalid Instantiation: " << static_cast<int>(role);
  return "";
}

// Returns the P4 program `Instantiation` of the given name.
inline absl::StatusOr<Instantiation> StringToInstantiation(
    absl::string_view instantiation_name) {
  for (auto instantiation : AllInstantiations()) {
    if (instantiation_name == InstantiationToString(instantiation)) {
      return instantiation;
    }
  }
  return absl::InvalidArgumentError(
      absl::StrCat("invalid Instantiation: ", instantiation_name));
}

// Parses an Instantiation from the command line flag value
// `instantiation_text`. Returns true and sets `*instantiation` on success;
// returns false and sets `*error` on failure.
// See https://abseil.io/docs/cpp/guides/flags#validating-flag-values for more
// information.
bool AbslParseFlag(absl::string_view instantiation_text,
                   Instantiation* instantiation, std::string* error);

// Returns a textual flag value corresponding to the given instantiation.
std::string AbslUnparseFlag(Instantiation instantiation);

inline std::ostream& operator<<(std::ostream& os, Instantiation instantiation) {
  return os << InstantiationToString(instantiation);
}

}  // namespace sai

#endif  // PINS_SAI_P4_INSTANTIATIONS_GOOGLE_GOOGLE_INSTANTIATIONS_H_<|MERGE_RESOLUTION|>--- conflicted
+++ resolved
@@ -22,10 +22,7 @@
 enum class Instantiation {
   kFabricBorderRouter,
   kMiddleblock,
-<<<<<<< HEAD
   kTor,
-=======
->>>>>>> 83c20987
   // Note: For historical reasons, WBB shares the same infrastructure as our
   // SAI P4 programs. However, it is not a SAI P4 instantiation.
   kWbb,
@@ -36,10 +33,7 @@
   return {
       Instantiation::kFabricBorderRouter,
       Instantiation::kMiddleblock,
-<<<<<<< HEAD
       Instantiation::kTor,
-=======
->>>>>>> 83c20987
   };
 }
 
