pkg_info {
  name: "Union of fabric_border_router.p4, middleblock.p4, tor.p4, wbb.p4"
  version: "1.1.0"
  arch: "v1model"
  organization: "Google"
}
tables {
  preamble {
    id: 33554689
    name: "ingress.acl_pre_ingress.acl_pre_ingress_table"
    alias: "acl_pre_ingress_table"
    annotations: "@p4runtime_role(\"sdn_controller\")"
    annotations: "@sai_acl(PRE_INGRESS)"
    annotations: "@entry_restriction(\"\n    // Only allow IP field matches for IP packets.\n    dscp::mask != 0 -> (is_ip == 1 || is_ipv4 == 1 || is_ipv6 == 1);\n    dst_ip::mask != 0 -> is_ipv4 == 1;\n    dst_ipv6::mask != 0 -> is_ipv6 == 1;\n    // Forbid illegal combinations of IP_TYPE fields.\n    is_ip::mask != 0 -> (is_ipv4::mask == 0 && is_ipv6::mask == 0);\n    is_ipv4::mask != 0 -> (is_ip::mask == 0 && is_ipv6::mask == 0);\n    is_ipv6::mask != 0 -> (is_ip::mask == 0 && is_ipv4::mask == 0);\n    // Forbid unsupported combinations of IP_TYPE fields.\n    is_ipv4::mask != 0 -> (is_ipv4 == 1);\n    is_ipv6::mask != 0 -> (is_ipv6 == 1);\n    // Reserve high priorities for switch-internal use.\n    // TODO: Remove once inband workaround is obsolete.\n    ::priority < 0x7fffffff;\n  \")"
  }
  match_fields {
    id: 1
    name: "is_ip"
    annotations: "@sai_field(SAI_ACL_TABLE_ATTR_FIELD_ACL_IP_TYPE / IP)"
    bitwidth: 1
    match_type: OPTIONAL
  }
  match_fields {
    id: 2
    name: "is_ipv4"
    annotations: "@sai_field(SAI_ACL_TABLE_ATTR_FIELD_ACL_IP_TYPE / IPV4ANY)"
    bitwidth: 1
    match_type: OPTIONAL
  }
  match_fields {
    id: 3
    name: "is_ipv6"
    annotations: "@sai_field(SAI_ACL_TABLE_ATTR_FIELD_ACL_IP_TYPE / IPV6ANY)"
    bitwidth: 1
    match_type: OPTIONAL
  }
  match_fields {
    id: 4
    name: "src_mac"
    annotations: "@sai_field(SAI_ACL_TABLE_ATTR_FIELD_SRC_MAC)"
    annotations: "@format(MAC_ADDRESS)"
    bitwidth: 48
    match_type: TERNARY
  }
  match_fields {
    id: 9
    name: "dst_mac"
    annotations: "@sai_field(SAI_ACL_TABLE_ATTR_FIELD_DST_MAC)"
    annotations: "@format(MAC_ADDRESS)"
    bitwidth: 48
    match_type: TERNARY
  }
  match_fields {
    id: 5
    name: "dst_ip"
    annotations: "@sai_field(SAI_ACL_TABLE_ATTR_FIELD_DST_IP)"
    annotations: "@format(IPV4_ADDRESS)"
    bitwidth: 32
    match_type: TERNARY
  }
  match_fields {
    id: 6
    name: "dst_ipv6"
    annotations: "@composite_field(@ sai_field ( SAI_ACL_TABLE_ATTR_FIELD_DST_IPV6_WORD3 ) , @ sai_field ( SAI_ACL_TABLE_ATTR_FIELD_DST_IPV6_WORD2 ))"
    annotations: "@format(IPV6_ADDRESS)"
    bitwidth: 64
    match_type: TERNARY
  }
  match_fields {
    id: 7
    name: "dscp"
    annotations: "@sai_field(SAI_ACL_TABLE_ATTR_FIELD_DSCP)"
    bitwidth: 6
    match_type: TERNARY
  }
  match_fields {
    id: 8
    name: "in_port"
    annotations: "@sai_field(SAI_ACL_TABLE_ATTR_FIELD_IN_PORT)"
    match_type: OPTIONAL
    type_name {
      name: "port_id_t"
    }
  }
  action_refs {
    id: 16777472
    annotations: "@proto_id(1)"
  }
  action_refs {
    id: 21257015
    annotations: "@defaultonly"
    scope: DEFAULT_ONLY
  }
  const_default_action_id: 21257015
  direct_resource_ids: 318767361
  size: 255
}
tables {
  preamble {
    id: 33554503
    name: "ingress.l3_admit.l3_admit_table"
    alias: "l3_admit_table"
    annotations: "@p4runtime_role(\"sdn_controller\")"
  }
  match_fields {
    id: 1
    name: "dst_mac"
    annotations: "@format(MAC_ADDRESS)"
    bitwidth: 48
    match_type: TERNARY
  }
  match_fields {
    id: 2
    name: "in_port"
    match_type: OPTIONAL
    type_name {
      name: "port_id_t"
    }
  }
  action_refs {
    id: 16777224
    annotations: "@proto_id(1)"
  }
  action_refs {
    id: 21257015
    annotations: "@defaultonly"
    scope: DEFAULT_ONLY
  }
  const_default_action_id: 21257015
  size: 128
}
tables {
  preamble {
    id: 33554496
    name: "ingress.routing.neighbor_table"
    alias: "neighbor_table"
    annotations: "@p4runtime_role(\"sdn_controller\")"
  }
  match_fields {
    id: 1
    name: "router_interface_id"
    annotations: "@refers_to(router_interface_table , router_interface_id)"
    match_type: EXACT
    type_name {
      name: "router_interface_id_t"
    }
  }
  match_fields {
    id: 2
    name: "neighbor_id"
    annotations: "@format(IPV6_ADDRESS)"
    bitwidth: 128
    match_type: EXACT
  }
  action_refs {
    id: 16777217
    annotations: "@proto_id(1)"
  }
  action_refs {
    id: 21257015
    annotations: "@defaultonly"
    scope: DEFAULT_ONLY
  }
  const_default_action_id: 21257015
  size: 1024
}
tables {
  preamble {
    id: 33554497
    name: "ingress.routing.router_interface_table"
    alias: "router_interface_table"
    annotations: "@p4runtime_role(\"sdn_controller\")"
  }
  match_fields {
    id: 1
    name: "router_interface_id"
    match_type: EXACT
    type_name {
      name: "router_interface_id_t"
    }
  }
  action_refs {
    id: 16777218
    annotations: "@proto_id(1)"
  }
  action_refs {
    id: 21257015
    annotations: "@defaultonly"
    scope: DEFAULT_ONLY
  }
  const_default_action_id: 21257015
  size: 256
}
tables {
  preamble {
    id: 33554498
    name: "ingress.routing.nexthop_table"
    alias: "nexthop_table"
    annotations: "@p4runtime_role(\"sdn_controller\")"
  }
  match_fields {
    id: 1
    name: "nexthop_id"
    match_type: EXACT
    type_name {
      name: "nexthop_id_t"
    }
  }
  action_refs {
    id: 16777219
    annotations: "@proto_id(1)"
  }
  action_refs {
    id: 16777236
    annotations: "@proto_id(3)"
  }
  action_refs {
    id: 21257015
    annotations: "@defaultonly"
    scope: DEFAULT_ONLY
  }
  const_default_action_id: 21257015
  size: 1024
}
tables {
  preamble {
    id: 33554499
    name: "ingress.routing.wcmp_group_table"
    alias: "wcmp_group_table"
    annotations: "@p4runtime_role(\"sdn_controller\")"
    annotations: "@oneshot"
  }
  match_fields {
    id: 1
    name: "wcmp_group_id"
    match_type: EXACT
    type_name {
      name: "wcmp_group_id_t"
    }
  }
  action_refs {
    id: 16777221
    annotations: "@proto_id(1)"
  }
  action_refs {
    id: 21257015
    annotations: "@defaultonly"
    scope: DEFAULT_ONLY
  }
  const_default_action_id: 21257015
  implementation_id: 299650760
  size: 3968
}
tables {
  preamble {
    id: 33554506
    name: "ingress.routing.vrf_table"
    alias: "vrf_table"
    annotations: "@entry_restriction(\"\n    // The VRF ID 0 (or \'\' in P4Runtime) encodes the default VRF, which cannot\n    // be read or written via this table, but is always present implicitly.\n    // TODO: This constraint should read `vrf_id != \'\'` (since\n    // constraints are a control plane (P4Runtime) concept), but\n    // p4-constraints does not currently support strings.\n    vrf_id != 0;\n  \")"
    annotations: "@p4runtime_role(\"sdn_controller\")"
  }
  match_fields {
    id: 1
    name: "vrf_id"
    match_type: EXACT
    type_name {
      name: "vrf_id_t"
    }
  }
  action_refs {
    id: 24742814
    annotations: "@proto_id(1)"
  }
  const_default_action_id: 24742814
  size: 64
}
tables {
  preamble {
    id: 33554500
    name: "ingress.routing.ipv4_table"
    alias: "ipv4_table"
    annotations: "@p4runtime_role(\"sdn_controller\")"
  }
  match_fields {
    id: 1
    name: "vrf_id"
    annotations: "@refers_to(vrf_table , vrf_id)"
    match_type: EXACT
    type_name {
      name: "vrf_id_t"
    }
  }
  match_fields {
    id: 2
    name: "ipv4_dst"
    annotations: "@format(IPV4_ADDRESS)"
    bitwidth: 32
    match_type: LPM
  }
  action_refs {
    id: 16777222
    annotations: "@proto_id(1)"
  }
  action_refs {
    id: 16777221
    annotations: "@proto_id(2)"
  }
  action_refs {
    id: 16777220
    annotations: "@proto_id(3)"
  }
  action_refs {
    id: 16777231
    annotations: "@proto_id(4)"
  }
  action_refs {
    id: 16777232
    annotations: "@proto_id(5)"
  }
  action_refs {
    id: 16777233
    annotations: "@proto_id(6)"
  }
  action_refs {
    id: 16777237
    annotations: "@proto_id(7)"
  }
  const_default_action_id: 16777222
  size: 32768
}
tables {
  preamble {
    id: 33554501
    name: "ingress.routing.ipv6_table"
    alias: "ipv6_table"
    annotations: "@p4runtime_role(\"sdn_controller\")"
  }
  match_fields {
    id: 1
    name: "vrf_id"
    annotations: "@refers_to(vrf_table , vrf_id)"
    match_type: EXACT
    type_name {
      name: "vrf_id_t"
    }
  }
  match_fields {
    id: 2
    name: "ipv6_dst"
    annotations: "@format(IPV6_ADDRESS)"
    bitwidth: 128
    match_type: LPM
  }
  action_refs {
    id: 16777222
    annotations: "@proto_id(1)"
  }
  action_refs {
    id: 16777221
    annotations: "@proto_id(2)"
  }
  action_refs {
    id: 16777220
    annotations: "@proto_id(3)"
  }
  action_refs {
    id: 16777231
    annotations: "@proto_id(4)"
  }
  action_refs {
    id: 16777232
    annotations: "@proto_id(5)"
  }
  action_refs {
    id: 16777233
    annotations: "@proto_id(6)"
  }
  action_refs {
    id: 16777237
    annotations: "@proto_id(7)"
  }
  const_default_action_id: 16777222
  size: 4096
}
tables {
  preamble {
    id: 33554688
    name: "ingress.acl_ingress.acl_ingress_table"
    alias: "acl_ingress_table"
    annotations: "@p4runtime_role(\"sdn_controller\")"
    annotations: "@sai_acl(INGRESS)"
    annotations: "@entry_restriction(\"\n    // Forbid using ether_type for IP packets (by convention, use is_ip* instead).\n    ether_type != 0x0800 && ether_type != 0x86dd;\n    // Only allow IP field matches for IP packets.\n    dst_ip::mask != 0 -> is_ipv4 == 1;\n    dst_ipv6::mask != 0 -> is_ipv6 == 1;\n    ttl::mask != 0 -> (is_ip == 1 || is_ipv4 == 1 || is_ipv6 == 1);\n    dscp::mask != 0 -> (is_ip == 1 || is_ipv4 == 1 || is_ipv6 == 1);\n    ecn::mask != 0 -> (is_ip == 1 || is_ipv4 == 1 || is_ipv6 == 1);\n    ip_protocol::mask != 0 -> (is_ip == 1 || is_ipv4 == 1 || is_ipv6 == 1);\n    // Only allow l4_dst_port and l4_src_port matches for TCP/UDP packets.\n    l4_src_port::mask != 0 -> (ip_protocol == 6 || ip_protocol == 17);\n    l4_dst_port::mask != 0 -> (ip_protocol == 6 || ip_protocol == 17);\n\n\n\n\n    // Only allow icmp_type matches for ICMP packets\n\n    icmp_type::mask != 0 -> ip_protocol == 1;\n\n    icmpv6_type::mask != 0 -> ip_protocol == 58;\n    // Forbid illegal combinations of IP_TYPE fields.\n    is_ip::mask != 0 -> (is_ipv4::mask == 0 && is_ipv6::mask == 0);\n    is_ipv4::mask != 0 -> (is_ip::mask == 0 && is_ipv6::mask == 0);\n    is_ipv6::mask != 0 -> (is_ip::mask == 0 && is_ipv4::mask == 0);\n    // Forbid unsupported combinations of IP_TYPE fields.\n    is_ipv4::mask != 0 -> (is_ipv4 == 1);\n    is_ipv6::mask != 0 -> (is_ipv6 == 1);\n  \")"
    annotations: "@entry_restriction(\"\n    // Forbid using ether_type for IP packets (by convention, use is_ip* instead).\n    ether_type != 0x0800 && ether_type != 0x86dd;\n    // Only allow IP field matches for IP packets.\n    dst_ip::mask != 0 -> is_ipv4 == 1;\n    dst_ipv6::mask != 0 -> is_ipv6 == 1;\n    ttl::mask != 0 -> (is_ip == 1 || is_ipv4 == 1 || is_ipv6 == 1);\n    dscp::mask != 0 -> (is_ip == 1 || is_ipv4 == 1 || is_ipv6 == 1);\n    ecn::mask != 0 -> (is_ip == 1 || is_ipv4 == 1 || is_ipv6 == 1);\n    ip_protocol::mask != 0 -> (is_ip == 1 || is_ipv4 == 1 || is_ipv6 == 1);\n    // Only allow l4_dst_port and l4_src_port matches for TCP/UDP packets.\n    l4_src_port::mask != 0 -> (ip_protocol == 6 || ip_protocol == 17);\n    l4_dst_port::mask != 0 -> (ip_protocol == 6 || ip_protocol == 17);\n\n    // Only allow arp_tpa matches for ARP packets.\n    arp_tpa::mask != 0 -> ether_type == 0x0806;\n\n    // Only allow icmp_type matches for ICMP packets\n\n\n\n    icmpv6_type::mask != 0 -> ip_protocol == 58;\n    // Forbid illegal combinations of IP_TYPE fields.\n    is_ip::mask != 0 -> (is_ipv4::mask == 0 && is_ipv6::mask == 0);\n    is_ipv4::mask != 0 -> (is_ip::mask == 0 && is_ipv6::mask == 0);\n    is_ipv6::mask != 0 -> (is_ip::mask == 0 && is_ipv4::mask == 0);\n    // Forbid unsupported combinations of IP_TYPE fields.\n    is_ipv4::mask != 0 -> (is_ipv4 == 1);\n    is_ipv6::mask != 0 -> (is_ipv6 == 1);\n  \")"
    annotations: "@entry_restriction(\"\n    // Forbid using ether_type for IP packets (by convention, use is_ip* instead).\n    ether_type != 0x0800 && ether_type != 0x86dd;\n    // Only allow IP field matches for IP packets.\n    dst_ip::mask != 0 -> is_ipv4 == 1;\n    dst_ipv6::mask != 0 -> is_ipv6 == 1;\n    ttl::mask != 0 -> (is_ip == 1 || is_ipv4 == 1 || is_ipv6 == 1);\n    dscp::mask != 0 -> (is_ip == 1 || is_ipv4 == 1 || is_ipv6 == 1);\n    ecn::mask != 0 -> (is_ip == 1 || is_ipv4 == 1 || is_ipv6 == 1);\n    ip_protocol::mask != 0 -> (is_ip == 1 || is_ipv4 == 1 || is_ipv6 == 1);\n    // Only allow l4_dst_port and l4_src_port matches for TCP/UDP packets.\n    l4_src_port::mask != 0 -> (ip_protocol == 6 || ip_protocol == 17);\n    l4_dst_port::mask != 0 -> (ip_protocol == 6 || ip_protocol == 17);\n\n\n\n\n    // Only allow icmp_type matches for ICMP packets\n\n\n\n    icmpv6_type::mask != 0 -> ip_protocol == 58;\n    // Forbid illegal combinations of IP_TYPE fields.\n    is_ip::mask != 0 -> (is_ipv4::mask == 0 && is_ipv6::mask == 0);\n    is_ipv4::mask != 0 -> (is_ip::mask == 0 && is_ipv6::mask == 0);\n    is_ipv6::mask != 0 -> (is_ip::mask == 0 && is_ipv4::mask == 0);\n    // Forbid unsupported combinations of IP_TYPE fields.\n    is_ipv4::mask != 0 -> (is_ipv4 == 1);\n    is_ipv6::mask != 0 -> (is_ipv6 == 1);\n  \")"
  }
  match_fields {
    id: 1
    name: "is_ip"
    annotations: "@sai_field(SAI_ACL_TABLE_ATTR_FIELD_ACL_IP_TYPE / IP)"
    bitwidth: 1
    match_type: OPTIONAL
  }
  match_fields {
    id: 2
    name: "is_ipv4"
    annotations: "@sai_field(SAI_ACL_TABLE_ATTR_FIELD_ACL_IP_TYPE / IPV4ANY)"
    bitwidth: 1
    match_type: OPTIONAL
  }
  match_fields {
    id: 3
    name: "is_ipv6"
    annotations: "@sai_field(SAI_ACL_TABLE_ATTR_FIELD_ACL_IP_TYPE / IPV6ANY)"
    bitwidth: 1
    match_type: OPTIONAL
  }
  match_fields {
    id: 4
    name: "ether_type"
    annotations: "@sai_field(SAI_ACL_TABLE_ATTR_FIELD_ETHER_TYPE)"
    bitwidth: 16
    match_type: TERNARY
  }
  match_fields {
    id: 5
    name: "dst_mac"
    annotations: "@sai_field(SAI_ACL_TABLE_ATTR_FIELD_DST_MAC)"
    annotations: "@format(MAC_ADDRESS)"
    bitwidth: 48
    match_type: TERNARY
  }
  match_fields {
    id: 6
    name: "src_ip"
    annotations: "@sai_field(SAI_ACL_TABLE_ATTR_FIELD_SRC_IP)"
    annotations: "@format(IPV4_ADDRESS)"
    bitwidth: 32
    match_type: TERNARY
  }
  match_fields {
    id: 7
    name: "dst_ip"
    annotations: "@sai_field(SAI_ACL_TABLE_ATTR_FIELD_DST_IP)"
    annotations: "@format(IPV4_ADDRESS)"
    bitwidth: 32
    match_type: TERNARY
  }
  match_fields {
    id: 8
    name: "src_ipv6"
    annotations: "@composite_field(@ sai_field ( SAI_ACL_TABLE_ATTR_FIELD_SRC_IPV6_WORD3 ) , @ sai_field ( SAI_ACL_TABLE_ATTR_FIELD_SRC_IPV6_WORD2 ))"
    annotations: "@format(IPV6_ADDRESS)"
    bitwidth: 64
    match_type: TERNARY
  }
  match_fields {
    id: 9
    name: "dst_ipv6"
    annotations: "@composite_field(@ sai_field ( SAI_ACL_TABLE_ATTR_FIELD_DST_IPV6_WORD3 ) , @ sai_field ( SAI_ACL_TABLE_ATTR_FIELD_DST_IPV6_WORD2 ))"
    annotations: "@format(IPV6_ADDRESS)"
    bitwidth: 64
    match_type: TERNARY
  }
  match_fields {
    id: 10
    name: "ttl"
    annotations: "@sai_field(SAI_ACL_TABLE_ATTR_FIELD_TTL)"
    bitwidth: 8
    match_type: TERNARY
  }
  match_fields {
    id: 11
    name: "dscp"
    annotations: "@sai_field(SAI_ACL_TABLE_ATTR_FIELD_DSCP)"
    bitwidth: 6
    match_type: TERNARY
  }
  match_fields {
    id: 12
    name: "ecn"
    annotations: "@sai_field(SAI_ACL_TABLE_ATTR_FIELD_ECN)"
    bitwidth: 2
    match_type: TERNARY
  }
  match_fields {
    id: 13
    name: "ip_protocol"
    annotations: "@sai_field(SAI_ACL_TABLE_ATTR_FIELD_IP_PROTOCOL)"
    bitwidth: 8
    match_type: TERNARY
  }
  match_fields {
    id: 19
    name: "icmp_type"
    annotations: "@sai_field(SAI_ACL_TABLE_ATTR_FIELD_ICMP_TYPE)"
    bitwidth: 8
    match_type: TERNARY
  }
  match_fields {
    id: 14
    name: "icmpv6_type"
    annotations: "@sai_field(SAI_ACL_TABLE_ATTR_FIELD_ICMPV6_TYPE)"
    bitwidth: 8
    match_type: TERNARY
  }
  match_fields {
    id: 20
    name: "l4_src_port"
    annotations: "@sai_field(SAI_ACL_TABLE_ATTR_FIELD_L4_SRC_PORT)"
    bitwidth: 16
    match_type: TERNARY
  }
  match_fields {
    id: 15
    name: "l4_dst_port"
    annotations: "@sai_field(SAI_ACL_TABLE_ATTR_FIELD_L4_DST_PORT)"
    bitwidth: 16
    match_type: TERNARY
  }
  match_fields {
    id: 17
    name: "in_port"
    annotations: "@sai_field(SAI_ACL_TABLE_ATTR_FIELD_IN_PORT)"
    match_type: OPTIONAL
    type_name {
      name: "port_id_t"
    }
  }
  match_fields {
    id: 18
    name: "route_metadata"
    annotations: "@sai_field(SAI_ACL_TABLE_ATTR_FIELD_ROUTE_DST_USER_META)"
    bitwidth: 6
    match_type: OPTIONAL
  }
  match_fields {
    id: 16
    name: "arp_tpa"
    annotations: "@composite_field(@ sai_udf ( base = SAI_UDF_BASE_L3 , offset = 24 , length = 2 ) , @ sai_udf ( base = SAI_UDF_BASE_L3 , offset = 26 , length = 2 ))"
    annotations: "@format(IPV4_ADDRESS)"
    bitwidth: 32
    match_type: TERNARY
  }
  action_refs {
    id: 16777473
    annotations: "@proto_id(1)"
  }
  action_refs {
    id: 16777474
    annotations: "@proto_id(2)"
  }
  action_refs {
    id: 16777475
    annotations: "@proto_id(3)"
  }
  action_refs {
    id: 16777476
    annotations: "@proto_id(4)"
  }
  action_refs {
    id: 16777481
    annotations: "@proto_id(5)"
  }
  action_refs {
    id: 16777625
    annotations: "@proto_id(99)"
  }
  action_refs {
    id: 21257015
    annotations: "@defaultonly"
    scope: DEFAULT_ONLY
  }
  const_default_action_id: 21257015
  direct_resource_ids: 318767362
  direct_resource_ids: 352321792
  size: 256
}
tables {
  preamble {
    id: 33554502
    name: "ingress.mirroring_clone.mirror_session_table"
    alias: "mirror_session_table"
    annotations: "@p4runtime_role(\"sdn_controller\")"
  }
  match_fields {
    id: 1
    name: "mirror_session_id"
    match_type: EXACT
    type_name {
      name: "mirror_session_id_t"
    }
  }
  action_refs {
    id: 16777223
    annotations: "@proto_id(1)"
  }
  action_refs {
    id: 21257015
    annotations: "@defaultonly"
    scope: DEFAULT_ONLY
  }
  const_default_action_id: 21257015
  size: 2
}
tables {
  preamble {
    id: 33554504
    name: "ingress.mirroring_clone.mirror_port_to_pre_session_table"
    alias: "mirror_port_to_pre_session_table"
    annotations: "@p4runtime_role(\"packet_replication_engine_manager\")"
  }
  match_fields {
    id: 1
    name: "mirror_port"
    match_type: EXACT
    type_name {
      name: "port_id_t"
    }
  }
  action_refs {
    id: 16777225
    annotations: "@proto_id(1)"
  }
  action_refs {
    id: 21257015
    annotations: "@defaultonly"
    scope: DEFAULT_ONLY
  }
  const_default_action_id: 21257015
  size: 1024
}
tables {
  preamble {
    id: 33554692
    name: "egress.acl_egress.acl_egress_table"
    alias: "acl_egress_table"
    annotations: "@p4runtime_role(\"sdn_controller\")"
    annotations: "@sai_acl(EGRESS)"
    annotations: "@entry_restriction(\"\n    // Forbid using ether_type for IP packets (by convention, use is_ip* instead).\n    ether_type != 0x0800 && ether_type != 0x86dd;\n    dscp::mask != 0 -> (is_ip == 1 || is_ipv4 == 1 || is_ipv6 == 1);\n    // Only allow IP field matches for IP packets.\n    // TODO: Enable once p4-constraints bug is fixed.\n    // ip_protocol::mask != 0 -> (is_ip == 1 || is_ipv4 == 1 || is_ipv6 == 1);\n    // Only allow l4_dst_port matches for TCP/UDP packets.\n    l4_dst_port::mask != 0 -> (ip_protocol == 6 || ip_protocol == 17);\n    // Forbid illegal combinations of IP_TYPE fields.\n    is_ip::mask != 0 -> (is_ipv4::mask == 0 && is_ipv6::mask == 0);\n    is_ipv4::mask != 0 -> (is_ip::mask == 0 && is_ipv6::mask == 0);\n    is_ipv6::mask != 0 -> (is_ip::mask == 0 && is_ipv4::mask == 0);\n    // Forbid unsupported combinations of IP_TYPE fields.\n    is_ipv4::mask != 0 -> (is_ipv4 == 1);\n    is_ipv6::mask != 0 -> (is_ipv6 == 1);\n  \")"
  }
  match_fields {
    id: 1
    name: "ether_type"
    annotations: "@sai_field(SAI_ACL_TABLE_ATTR_FIELD_ETHER_TYPE)"
    bitwidth: 16
    match_type: TERNARY
  }
  match_fields {
    id: 2
    name: "ip_protocol"
    annotations: "@sai_field(SAI_ACL_TABLE_ATTR_FIELD_IP_PROTOCOL)"
    bitwidth: 8
    match_type: TERNARY
  }
  match_fields {
    id: 3
    name: "l4_dst_port"
    annotations: "@sai_field(SAI_ACL_TABLE_ATTR_FIELD_L4_DST_PORT)"
    bitwidth: 16
    match_type: TERNARY
  }
  match_fields {
    id: 4
    name: "out_port"
    annotations: "@sai_field(SAI_ACL_TABLE_ATTR_FIELD_OUT_PORT)"
    match_type: OPTIONAL
    type_name {
      name: "port_id_t"
    }
  }
  match_fields {
    id: 5
    name: "is_ip"
    annotations: "@sai_field(SAI_ACL_TABLE_ATTR_FIELD_ACL_IP_TYPE / IP)"
    bitwidth: 1
    match_type: OPTIONAL
  }
  match_fields {
    id: 6
    name: "is_ipv4"
    annotations: "@sai_field(SAI_ACL_TABLE_ATTR_FIELD_ACL_IP_TYPE / IPV4ANY)"
    bitwidth: 1
    match_type: OPTIONAL
  }
  match_fields {
    id: 7
    name: "is_ipv6"
    annotations: "@sai_field(SAI_ACL_TABLE_ATTR_FIELD_ACL_IP_TYPE / IPV6ANY)"
    bitwidth: 1
    match_type: OPTIONAL
  }
  match_fields {
    id: 8
    name: "dscp"
    annotations: "@sai_field(SAI_ACL_TABLE_ATTR_FIELD_DSCP)"
    bitwidth: 6
    match_type: TERNARY
  }
  action_refs {
    id: 16777481
    annotations: "@proto_id(1)"
  }
  action_refs {
    id: 21257015
    annotations: "@defaultonly"
    scope: DEFAULT_ONLY
  }
  const_default_action_id: 21257015
  direct_resource_ids: 318767364
  size: 128
}
tables {
  preamble {
    id: 33554693
<<<<<<< HEAD
    name: "ingress.acl_pre_ingress.acl_pre_ingress_vlan_table"
=======
    name: "ingress.acl_pre_ingress_vlan.acl_pre_ingress_vlan_table"
>>>>>>> e17050ee
    alias: "acl_pre_ingress_vlan_table"
    annotations: "@sai_acl(PRE_INGRESS)"
    annotations: "@p4runtime_role(\"sdn_controller\")"
  }
  match_fields {
    id: 1
    name: "ether_type"
    annotations: "@sai_field(SAI_ACL_TABLE_ATTR_FIELD_ETHER_TYPE)"
    bitwidth: 16
    match_type: TERNARY
  }
  action_refs {
    id: 16777482
    annotations: "@proto_id(1)"
  }
  action_refs {
    id: 21257015
    annotations: "@defaultonly"
    scope: DEFAULT_ONLY
  }
  const_default_action_id: 21257015
  direct_resource_ids: 318767366
  size: 255
}
tables {
  preamble {
    id: 33554694
<<<<<<< HEAD
    name: "ingress.acl_pre_ingress.acl_pre_ingress_metadata_table"
=======
    name: "ingress.acl_pre_ingress_metadata.acl_pre_ingress_metadata_table"
>>>>>>> e17050ee
    alias: "acl_pre_ingress_metadata_table"
    annotations: "@sai_acl(PRE_INGRESS)"
    annotations: "@p4runtime_role(\"sdn_controller\")"
    annotations: "@entry_restriction(\"\n    // Forbid illegal combinations of IP_TYPE fields.\n    is_ip::mask != 0 -> (is_ipv4::mask == 0 && is_ipv6::mask == 0);\n    is_ipv4::mask != 0 -> (is_ip::mask == 0 && is_ipv6::mask == 0);\n    is_ipv6::mask != 0 -> (is_ip::mask == 0 && is_ipv4::mask == 0);\n    // Forbid unsupported combinations of IP_TYPE fields.\n    is_ipv4::mask != 0 -> (is_ipv4 == 1);\n    is_ipv6::mask != 0 -> (is_ipv6 == 1);\n  \")"
  }
  match_fields {
    id: 1
    name: "is_ip"
    annotations: "@sai_field(SAI_ACL_TABLE_ATTR_FIELD_ACL_IP_TYPE / IP)"
    bitwidth: 1
    match_type: OPTIONAL
  }
  match_fields {
    id: 2
    name: "is_ipv4"
    annotations: "@sai_field(SAI_ACL_TABLE_ATTR_FIELD_ACL_IP_TYPE / IPV4ANY)"
    bitwidth: 1
    match_type: OPTIONAL
  }
  match_fields {
    id: 3
    name: "is_ipv6"
    annotations: "@sai_field(SAI_ACL_TABLE_ATTR_FIELD_ACL_IP_TYPE / IPV6ANY)"
    bitwidth: 1
    match_type: OPTIONAL
  }
  match_fields {
    id: 4
    name: "ether_type"
    annotations: "@sai_field(SAI_ACL_TABLE_ATTR_FIELD_ETHER_TYPE)"
    bitwidth: 16
    match_type: TERNARY
  }
  match_fields {
    id: 5
    name: "ip_protocol"
    annotations: "@sai_field(SAI_ACL_TABLE_ATTR_FIELD_IP_PROTOCOL)"
    bitwidth: 8
    match_type: TERNARY
  }
  match_fields {
    id: 6
    name: "l4_src_port"
    annotations: "@sai_field(SAI_ACL_TABLE_ATTR_FIELD_L4_SRC_PORT)"
    bitwidth: 16
    match_type: TERNARY
  }
  action_refs {
    id: 16777483
    annotations: "@proto_id(1)"
  }
  action_refs {
    id: 21257015
    annotations: "@defaultonly"
    scope: DEFAULT_ONLY
  }
  const_default_action_id: 21257015
  direct_resource_ids: 318767365
  size: 255
}
tables {
  preamble {
    id: 33554695
<<<<<<< HEAD
    name: "ingress.acl_ingress.acl_ingress_qos_table"
=======
    name: "ingress.acl_ingress_qos.acl_ingress_qos_table"
>>>>>>> e17050ee
    alias: "acl_ingress_qos_table"
    annotations: "@sai_acl(INGRESS)"
    annotations: "@p4runtime_role(\"sdn_controller\")"
    annotations: "@entry_restriction(\"\n    // Forbid using ether_type for IP packets (by convention, use is_ip* instead).\n    ether_type != 0x0800 && ether_type != 0x86dd;\n    // Only allow IP field matches for IP packets.\n    dst_ip::mask != 0 -> is_ipv4 == 1;\n    ttl::mask != 0 -> (is_ip == 1 || is_ipv4 == 1 || is_ipv6 == 1);\n    ip_protocol::mask != 0 -> (is_ip == 1 || is_ipv4 == 1 || is_ipv6 == 1);\n    // Only allow l4_dst_port and l4_src_port matches for TCP/UDP packets.\n    l4_src_port::mask != 0 -> (ip_protocol == 6 || ip_protocol == 17);\n    l4_dst_port::mask != 0 -> (ip_protocol == 6 || ip_protocol == 17);\n    // Forbid illegal combinations of IP_TYPE fields.\n    is_ip::mask != 0 -> (is_ipv4::mask == 0 && is_ipv6::mask == 0);\n    is_ipv4::mask != 0 -> (is_ip::mask == 0 && is_ipv6::mask == 0);\n    is_ipv6::mask != 0 -> (is_ip::mask == 0 && is_ipv4::mask == 0);\n    // Forbid unsupported combinations of IP_TYPE fields.\n    is_ipv4::mask != 0 -> (is_ipv4 == 1);\n    is_ipv6::mask != 0 -> (is_ipv6 == 1);\n  \")"
  }
  match_fields {
    id: 1
    name: "is_ip"
    annotations: "@sai_field(SAI_ACL_TABLE_ATTR_FIELD_ACL_IP_TYPE / IP)"
    bitwidth: 1
    match_type: OPTIONAL
  }
  match_fields {
    id: 2
    name: "is_ipv4"
    annotations: "@sai_field(SAI_ACL_TABLE_ATTR_FIELD_ACL_IP_TYPE / IPV4ANY)"
    bitwidth: 1
    match_type: OPTIONAL
  }
  match_fields {
    id: 3
    name: "is_ipv6"
    annotations: "@sai_field(SAI_ACL_TABLE_ATTR_FIELD_ACL_IP_TYPE / IPV6ANY)"
    bitwidth: 1
    match_type: OPTIONAL
  }
  match_fields {
    id: 4
    name: "ether_type"
    annotations: "@sai_field(SAI_ACL_TABLE_ATTR_FIELD_ETHER_TYPE)"
    bitwidth: 16
    match_type: TERNARY
  }
  match_fields {
    id: 5
    name: "dst_mac"
    annotations: "@sai_field(SAI_ACL_TABLE_ATTR_FIELD_DST_MAC)"
    annotations: "@format(MAC_ADDRESS)"
    bitwidth: 48
    match_type: TERNARY
  }
  match_fields {
    id: 6
    name: "dst_ip"
    annotations: "@sai_field(SAI_ACL_TABLE_ATTR_FIELD_DST_IP)"
    annotations: "@format(IPV4_ADDRESS)"
    bitwidth: 32
    match_type: TERNARY
  }
  match_fields {
    id: 7
    name: "ttl"
    annotations: "@sai_field(SAI_ACL_TABLE_ATTR_FIELD_TTL)"
    bitwidth: 8
    match_type: TERNARY
  }
  match_fields {
    id: 8
    name: "ip_protocol"
    annotations: "@sai_field(SAI_ACL_TABLE_ATTR_FIELD_IP_PROTOCOL)"
    bitwidth: 8
    match_type: TERNARY
  }
  match_fields {
    id: 9
    name: "l4_src_port"
    annotations: "@sai_field(SAI_ACL_TABLE_ATTR_FIELD_L4_SRC_PORT)"
    bitwidth: 16
    match_type: TERNARY
  }
  match_fields {
    id: 10
    name: "l4_dst_port"
    annotations: "@sai_field(SAI_ACL_TABLE_ATTR_FIELD_L4_DST_PORT)"
    bitwidth: 16
    match_type: TERNARY
  }
  match_fields {
    id: 11
    name: "in_port"
    annotations: "@sai_field(SAI_ACL_TABLE_ATTR_FIELD_IN_PORT)"
    match_type: OPTIONAL
    type_name {
      name: "port_id_t"
    }
  }
  match_fields {
    id: 12
    name: "out_port"
    annotations: "@sai_field(SAI_ACL_TABLE_ATTR_FIELD_OUT_PORT)"
    match_type: OPTIONAL
    type_name {
      name: "port_id_t"
    }
  }
  action_refs {
    id: 16777484
    annotations: "@proto_id(1)"
  }
  action_refs {
    id: 21257015
    annotations: "@defaultonly"
    scope: DEFAULT_ONLY
  }
  const_default_action_id: 21257015
  direct_resource_ids: 318767367
  size: 256
}
tables {
  preamble {
    id: 33554691
    name: "ingress.acl_wbb_ingress.acl_wbb_ingress_table"
    alias: "acl_wbb_ingress_table"
    annotations: "@p4runtime_role(\"sdn_controller\")"
    annotations: "@sai_acl(INGRESS)"
    annotations: "@entry_restriction(\"\n    // WBB only allows for very specific table entries:\n\n    // Traceroute (6 entries)\n    (\n      // IPv4 or IPv6\n      ((is_ipv4 == 1 && is_ipv6::mask == 0) ||\n        (is_ipv4::mask == 0 && is_ipv6 == 1)) &&\n      // TTL 0, 1, and 2\n      (ttl == 0 || ttl == 1 || ttl == 2) &&\n      ether_type::mask == 0 && outer_vlan_id::mask == 0\n    ) ||\n    // LLDP\n    (\n      ether_type == 0x88cc &&\n      is_ipv4::mask == 0 && is_ipv6::mask == 0 && ttl::mask == 0 &&\n      outer_vlan_id::mask == 0\n    ) ||\n    // ND\n    (\n    // TODO remove optional match for VLAN ID once VLAN ID is\n    // completely removed from ND flows.\n      (( outer_vlan_id::mask == 0xfff && outer_vlan_id == 0x0FA0) ||\n      outer_vlan_id::mask == 0);\n      ether_type == 0x6007;\n      is_ipv4::mask == 0;\n      is_ipv6::mask == 0;\n      ttl::mask == 0\n    )\n  \")"
  }
  match_fields {
    id: 1
    name: "is_ipv4"
    annotations: "@sai_field(SAI_ACL_TABLE_ATTR_FIELD_ACL_IP_TYPE / IPV4ANY)"
    bitwidth: 1
    match_type: OPTIONAL
  }
  match_fields {
    id: 2
    name: "is_ipv6"
    annotations: "@sai_field(SAI_ACL_TABLE_ATTR_FIELD_ACL_IP_TYPE / IPV6ANY)"
    bitwidth: 1
    match_type: OPTIONAL
  }
  match_fields {
    id: 3
    name: "ether_type"
    annotations: "@sai_field(SAI_ACL_TABLE_ATTR_FIELD_ETHER_TYPE)"
    bitwidth: 16
    match_type: TERNARY
  }
  match_fields {
    id: 4
    name: "ttl"
    annotations: "@sai_field(SAI_ACL_TABLE_ATTR_FIELD_TTL)"
    bitwidth: 8
    match_type: TERNARY
  }
  match_fields {
    id: 5
    name: "outer_vlan_id"
    annotations: "@sai_field(SAI_ACL_TABLE_ATTR_FIELD_OUTER_VLAN_ID)"
    bitwidth: 12
    match_type: TERNARY
  }
  action_refs {
    id: 16777479
    annotations: "@proto_id(1)"
  }
  action_refs {
    id: 16777480
    annotations: "@proto_id(2)"
  }
  action_refs {
    id: 21257015
    annotations: "@defaultonly"
    scope: DEFAULT_ONLY
  }
  const_default_action_id: 21257015
  direct_resource_ids: 318767363
  direct_resource_ids: 352321793
  size: 8
}
actions {
  preamble {
    id: 21257015
    name: "NoAction"
    alias: "NoAction"
    annotations: "@noWarn(\"unused\")"
  }
}
actions {
  preamble {
    id: 16777481
    name: "acl_drop"
    alias: "acl_drop"
    annotations: "@sai_action(SAI_PACKET_ACTION_DROP)"
  }
}
actions {
  preamble {
    id: 16777472
    name: "ingress.acl_pre_ingress.set_vrf"
    alias: "set_vrf"
    annotations: "@sai_action(SAI_PACKET_ACTION_FORWARD)"
  }
  params {
    id: 1
    name: "vrf_id"
    annotations: "@sai_action_param(SAI_ACL_ENTRY_ATTR_ACTION_SET_VRF)"
    annotations: "@refers_to(vrf_table , vrf_id)"
    type_name {
      name: "vrf_id_t"
    }
  }
}
actions {
  preamble {
    id: 16777224
    name: "ingress.l3_admit.admit_to_l3"
    alias: "admit_to_l3"
  }
}
actions {
  preamble {
    id: 16777217
    name: "ingress.routing.set_dst_mac"
    alias: "set_dst_mac"
  }
  params {
    id: 1
    name: "dst_mac"
    annotations: "@format(MAC_ADDRESS)"
    bitwidth: 48
  }
}
actions {
  preamble {
    id: 16777218
    name: "ingress.routing.set_port_and_src_mac"
    alias: "set_port_and_src_mac"
  }
  params {
    id: 1
    name: "port"
    type_name {
      name: "port_id_t"
    }
  }
  params {
    id: 2
    name: "src_mac"
    annotations: "@format(MAC_ADDRESS)"
    bitwidth: 48
  }
}
actions {
  preamble {
    id: 16777236
    name: "ingress.routing.set_ip_nexthop"
    alias: "set_ip_nexthop"
  }
  params {
    id: 1
    name: "router_interface_id"
    annotations: "@refers_to(router_interface_table , router_interface_id)"
    annotations: "@refers_to(neighbor_table , router_interface_id)"
    type_name {
      name: "router_interface_id_t"
    }
  }
  params {
    id: 2
    name: "neighbor_id"
    annotations: "@format(IPV6_ADDRESS)"
    annotations: "@refers_to(neighbor_table , neighbor_id)"
    bitwidth: 128
  }
}
actions {
  preamble {
    id: 16777219
    name: "ingress.routing.set_nexthop"
    alias: "set_nexthop"
    annotations: "@deprecated(\"Use set_ip_nexthop instead.\")"
  }
  params {
    id: 1
    name: "router_interface_id"
    annotations: "@refers_to(router_interface_table , router_interface_id)"
    annotations: "@refers_to(neighbor_table , router_interface_id)"
    type_name {
      name: "router_interface_id_t"
    }
  }
  params {
    id: 2
    name: "neighbor_id"
    annotations: "@format(IPV6_ADDRESS)"
    annotations: "@refers_to(neighbor_table , neighbor_id)"
    bitwidth: 128
  }
}
actions {
  preamble {
    id: 16777221
    name: "ingress.routing.set_nexthop_id"
    alias: "set_nexthop_id"
  }
  params {
    id: 1
    name: "nexthop_id"
    annotations: "@refers_to(nexthop_table , nexthop_id)"
    type_name {
      name: "nexthop_id_t"
    }
  }
}
actions {
  preamble {
    id: 16777232
    name: "ingress.routing.set_nexthop_id_and_metadata"
    alias: "set_nexthop_id_and_metadata"
  }
  params {
    id: 1
    name: "nexthop_id"
    annotations: "@refers_to(nexthop_table , nexthop_id)"
    type_name {
      name: "nexthop_id_t"
    }
  }
  params {
    id: 2
    name: "route_metadata"
    bitwidth: 6
  }
}
actions {
  preamble {
    id: 24742814
    name: "ingress.routing.no_action"
    alias: "no_action"
  }
}
actions {
  preamble {
    id: 16777222
    name: "ingress.routing.drop"
    alias: "drop"
  }
}
actions {
  preamble {
    id: 16777220
    name: "ingress.routing.set_wcmp_group_id"
    alias: "set_wcmp_group_id"
  }
  params {
    id: 1
    name: "wcmp_group_id"
    annotations: "@refers_to(wcmp_group_table , wcmp_group_id)"
    type_name {
      name: "wcmp_group_id_t"
    }
  }
}
actions {
  preamble {
    id: 16777233
    name: "ingress.routing.set_wcmp_group_id_and_metadata"
    alias: "set_wcmp_group_id_and_metadata"
  }
  params {
    id: 1
    name: "wcmp_group_id"
    annotations: "@refers_to(wcmp_group_table , wcmp_group_id)"
    type_name {
      name: "wcmp_group_id_t"
    }
  }
  params {
    id: 2
    name: "route_metadata"
    bitwidth: 6
  }
}
actions {
  preamble {
    id: 16777231
    name: "ingress.routing.trap"
    alias: "trap"
  }
}
actions {
  preamble {
    id: 16777237
    name: "ingress.routing.set_metadata_and_drop"
    alias: "set_metadata_and_drop"
  }
  params {
    id: 1
    name: "route_metadata"
    bitwidth: 6
  }
}
actions {
  preamble {
    id: 16777473
    name: "ingress.acl_ingress.acl_copy"
    alias: "acl_copy"
    annotations: "@sai_action(SAI_PACKET_ACTION_COPY , SAI_PACKET_COLOR_GREEN)"
    annotations: "@sai_action(SAI_PACKET_ACTION_FORWARD , SAI_PACKET_COLOR_YELLOW)"
    annotations: "@sai_action(SAI_PACKET_ACTION_FORWARD , SAI_PACKET_COLOR_RED)"
  }
  params {
    id: 1
    name: "qos_queue"
    annotations: "@sai_action_param(QOS_QUEUE)"
    type_name {
      name: "qos_queue_t"
    }
  }
}
actions {
  preamble {
    id: 16777474
    name: "ingress.acl_ingress.acl_trap"
    alias: "acl_trap"
    annotations: "@sai_action(SAI_PACKET_ACTION_TRAP , SAI_PACKET_COLOR_GREEN)"
    annotations: "@sai_action(SAI_PACKET_ACTION_DROP , SAI_PACKET_COLOR_YELLOW)"
    annotations: "@sai_action(SAI_PACKET_ACTION_DROP , SAI_PACKET_COLOR_RED)"
  }
  params {
    id: 1
    name: "qos_queue"
    annotations: "@sai_action_param(QOS_QUEUE)"
    type_name {
      name: "qos_queue_t"
    }
  }
}
actions {
  preamble {
    id: 16777625
    name: "ingress.acl_ingress.acl_experimental_trap"
    alias: "acl_experimental_trap"
    annotations: "@sai_action(SAI_PACKET_ACTION_TRAP , SAI_PACKET_COLOR_GREEN)"
    annotations: "@sai_action(SAI_PACKET_ACTION_DROP , SAI_PACKET_COLOR_YELLOW)"
    annotations: "@sai_action(SAI_PACKET_ACTION_DROP , SAI_PACKET_COLOR_RED)"
  }
  params {
    id: 1
    name: "qos_queue"
    annotations: "@sai_action_param(QOS_QUEUE)"
    type_name {
      name: "qos_queue_t"
    }
  }
}
actions {
  preamble {
    id: 16777475
    name: "ingress.acl_ingress.acl_forward"
    alias: "acl_forward"
    annotations: "@sai_action(SAI_PACKET_ACTION_FORWARD , SAI_PACKET_COLOR_GREEN)"
    annotations: "@sai_action(SAI_PACKET_ACTION_DROP , SAI_PACKET_COLOR_YELLOW)"
    annotations: "@sai_action(SAI_PACKET_ACTION_DROP , SAI_PACKET_COLOR_RED)"
  }
}
actions {
  preamble {
    id: 16777476
    name: "ingress.acl_ingress.acl_mirror"
    alias: "acl_mirror"
    annotations: "@sai_action(SAI_PACKET_ACTION_FORWARD)"
  }
  params {
    id: 1
    name: "mirror_session_id"
    annotations: "@refers_to(mirror_session_table , mirror_session_id)"
    annotations: "@sai_action_param(SAI_ACL_ENTRY_ATTR_ACTION_MIRROR_INGRESS)"
    type_name {
      name: "mirror_session_id_t"
    }
  }
}
actions {
  preamble {
    id: 16777223
    name: "ingress.mirroring_clone.mirror_as_ipv4_erspan"
    alias: "mirror_as_ipv4_erspan"
  }
  params {
    id: 1
    name: "port"
    type_name {
      name: "port_id_t"
    }
  }
  params {
    id: 2
    name: "src_ip"
    annotations: "@format(IPV4_ADDRESS)"
    bitwidth: 32
  }
  params {
    id: 3
    name: "dst_ip"
    annotations: "@format(IPV4_ADDRESS)"
    bitwidth: 32
  }
  params {
    id: 4
    name: "src_mac"
    annotations: "@format(MAC_ADDRESS)"
    bitwidth: 48
  }
  params {
    id: 5
    name: "dst_mac"
    annotations: "@format(MAC_ADDRESS)"
    bitwidth: 48
  }
  params {
    id: 6
    name: "ttl"
    bitwidth: 8
  }
  params {
    id: 7
    name: "tos"
    bitwidth: 8
  }
}
actions {
  preamble {
    id: 16777225
    name: "ingress.mirroring_clone.set_pre_session"
    alias: "set_pre_session"
  }
  params {
    id: 1
    name: "id"
    bitwidth: 32
  }
}
actions {
  preamble {
    id: 16777482
<<<<<<< HEAD
    name: "ingress.acl_pre_ingress.set_outer_vlan_id"
=======
    name: "ingress.acl_pre_ingress_vlan.set_outer_vlan_id"
>>>>>>> e17050ee
    alias: "set_outer_vlan_id"
    annotations: "@sai_action(SAI_PACKET_ACTION_FORWARD)"
  }
  params {
    id: 1
    name: "vlan_id"
    annotations: "@sai_action_param(SAI_ACL_ENTRY_ATTR_ACTION_SET_OUTER_VLAN_ID)"
    bitwidth: 12
  }
}
actions {
  preamble {
    id: 16777483
<<<<<<< HEAD
    name: "ingress.acl_pre_ingress.set_acl_metadata"
=======
    name: "ingress.acl_pre_ingress_metadata.set_acl_metadata"
>>>>>>> e17050ee
    alias: "set_acl_metadata"
    annotations: "@sai_action(SAI_PACKET_ACTION_FORWARD)"
  }
}
actions {
  preamble {
    id: 16777484
<<<<<<< HEAD
    name: "ingress.acl_ingress.acl_rate_limit_copy"
=======
    name: "ingress.acl_ingress_qos.acl_rate_limit_copy"
>>>>>>> e17050ee
    alias: "acl_rate_limit_copy"
    annotations: "@sai_action(SAI_PACKET_ACTION_COPY)"
  }
  params {
    id: 1
    name: "qos_queue"
    annotations: "@sai_action_param(QOS_QUEUE)"
    type_name {
      name: "qos_queue_t"
    }
  }
}
actions {
  preamble {
    id: 16777479
    name: "ingress.acl_wbb_ingress.acl_wbb_ingress_copy"
    alias: "acl_wbb_ingress_copy"
    annotations: "@sai_action(SAI_PACKET_ACTION_COPY)"
  }
}
actions {
  preamble {
    id: 16777480
    name: "ingress.acl_wbb_ingress.acl_wbb_ingress_trap"
    alias: "acl_wbb_ingress_trap"
    annotations: "@sai_action(SAI_PACKET_ACTION_TRAP)"
  }
}
action_profiles {
  preamble {
    id: 299650760
    name: "ingress.routing.wcmp_group_selector"
    alias: "wcmp_group_selector"
  }
  table_ids: 33554499
  with_selector: true
  size: 49152
  max_group_size: 512
}
direct_counters {
  preamble {
    id: 318767361
    name: "ingress.acl_pre_ingress.acl_pre_ingress_counter"
    alias: "acl_pre_ingress_counter"
  }
  spec {
    unit: BOTH
  }
  direct_table_id: 33554689
}
direct_counters {
  preamble {
    id: 318767362
    name: "ingress.acl_ingress.acl_ingress_counter"
    alias: "acl_ingress_counter"
  }
  spec {
    unit: BOTH
  }
  direct_table_id: 33554688
}
direct_counters {
  preamble {
    id: 318767364
    name: "egress.acl_egress.acl_egress_counter"
    alias: "acl_egress_counter"
  }
  spec {
    unit: BOTH
  }
  direct_table_id: 33554692
}
direct_counters {
  preamble {
    id: 318767366
<<<<<<< HEAD
    name: "ingress.acl_pre_ingress.acl_pre_ingress_vlan_counter"
=======
    name: "ingress.acl_pre_ingress_vlan.acl_pre_ingress_vlan_counter"
>>>>>>> e17050ee
    alias: "acl_pre_ingress_vlan_counter"
  }
  spec {
    unit: BOTH
  }
  direct_table_id: 33554693
}
direct_counters {
  preamble {
    id: 318767365
<<<<<<< HEAD
    name: "ingress.acl_pre_ingress.acl_pre_ingress_metadata_counter"
=======
    name: "ingress.acl_pre_ingress_metadata.acl_pre_ingress_metadata_counter"
>>>>>>> e17050ee
    alias: "acl_pre_ingress_metadata_counter"
  }
  spec {
    unit: BOTH
  }
  direct_table_id: 33554694
}
direct_counters {
  preamble {
    id: 318767367
<<<<<<< HEAD
    name: "ingress.acl_ingress.acl_ingress_qos_counter"
=======
    name: "ingress.acl_ingress_qos.acl_ingress_qos_counter"
>>>>>>> e17050ee
    alias: "acl_ingress_qos_counter"
  }
  spec {
    unit: BOTH
  }
  direct_table_id: 33554695
}
direct_counters {
  preamble {
    id: 318767363
    name: "ingress.acl_wbb_ingress.acl_wbb_ingress_counter"
    alias: "acl_wbb_ingress_counter"
  }
  spec {
    unit: BOTH
  }
  direct_table_id: 33554691
}
direct_meters {
  preamble {
    id: 352321792
    name: "ingress.acl_ingress.acl_ingress_meter"
    alias: "acl_ingress_meter"
  }
  spec {
    unit: BYTES
  }
  direct_table_id: 33554688
}
direct_meters {
  preamble {
    id: 352321793
    name: "ingress.acl_wbb_ingress.acl_wbb_ingress_meter"
    alias: "acl_wbb_ingress_meter"
  }
  spec {
    unit: BYTES
  }
  direct_table_id: 33554691
}
controller_packet_metadata {
  preamble {
    id: 81826293
    name: "packet_in"
    alias: "packet_in"
    annotations: "@controller_header(\"packet_in\")"
  }
  metadata {
    id: 1
    name: "ingress_port"
    type_name {
      name: "port_id_t"
    }
  }
  metadata {
    id: 2
    name: "target_egress_port"
    type_name {
      name: "port_id_t"
    }
  }
}
controller_packet_metadata {
  preamble {
    id: 76689799
    name: "packet_out"
    alias: "packet_out"
    annotations: "@controller_header(\"packet_out\")"
  }
  metadata {
    id: 1
    name: "egress_port"
    type_name {
      name: "port_id_t"
    }
  }
  metadata {
    id: 2
    name: "submit_to_ingress"
    bitwidth: 1
  }
  metadata {
    id: 3
    name: "unused_pad"
    annotations: "@padding"
    bitwidth: 6
  }
}
type_info {
  new_types {
    key: "mirror_session_id_t"
    value {
      translated_type {
        sdn_string {
        }
      }
    }
  }
  new_types {
    key: "nexthop_id_t"
    value {
      translated_type {
        sdn_string {
        }
      }
    }
  }
  new_types {
    key: "port_id_t"
    value {
      translated_type {
        sdn_string {
        }
      }
    }
  }
  new_types {
    key: "qos_queue_t"
    value {
      translated_type {
        sdn_string {
        }
      }
    }
  }
  new_types {
    key: "router_interface_id_t"
    value {
      translated_type {
        sdn_string {
        }
      }
    }
  }
  new_types {
    key: "vrf_id_t"
    value {
      translated_type {
        sdn_string {
        }
      }
    }
  }
  new_types {
    key: "wcmp_group_id_t"
    value {
      translated_type {
        sdn_string {
        }
      }
    }
  }
}<|MERGE_RESOLUTION|>--- conflicted
+++ resolved
@@ -712,11 +712,7 @@
 tables {
   preamble {
     id: 33554693
-<<<<<<< HEAD
     name: "ingress.acl_pre_ingress.acl_pre_ingress_vlan_table"
-=======
-    name: "ingress.acl_pre_ingress_vlan.acl_pre_ingress_vlan_table"
->>>>>>> e17050ee
     alias: "acl_pre_ingress_vlan_table"
     annotations: "@sai_acl(PRE_INGRESS)"
     annotations: "@p4runtime_role(\"sdn_controller\")"
@@ -744,11 +740,7 @@
 tables {
   preamble {
     id: 33554694
-<<<<<<< HEAD
     name: "ingress.acl_pre_ingress.acl_pre_ingress_metadata_table"
-=======
-    name: "ingress.acl_pre_ingress_metadata.acl_pre_ingress_metadata_table"
->>>>>>> e17050ee
     alias: "acl_pre_ingress_metadata_table"
     annotations: "@sai_acl(PRE_INGRESS)"
     annotations: "@p4runtime_role(\"sdn_controller\")"
@@ -812,11 +804,7 @@
 tables {
   preamble {
     id: 33554695
-<<<<<<< HEAD
     name: "ingress.acl_ingress.acl_ingress_qos_table"
-=======
-    name: "ingress.acl_ingress_qos.acl_ingress_qos_table"
->>>>>>> e17050ee
     alias: "acl_ingress_qos_table"
     annotations: "@sai_acl(INGRESS)"
     annotations: "@p4runtime_role(\"sdn_controller\")"
@@ -1354,11 +1342,7 @@
 actions {
   preamble {
     id: 16777482
-<<<<<<< HEAD
     name: "ingress.acl_pre_ingress.set_outer_vlan_id"
-=======
-    name: "ingress.acl_pre_ingress_vlan.set_outer_vlan_id"
->>>>>>> e17050ee
     alias: "set_outer_vlan_id"
     annotations: "@sai_action(SAI_PACKET_ACTION_FORWARD)"
   }
@@ -1372,11 +1356,7 @@
 actions {
   preamble {
     id: 16777483
-<<<<<<< HEAD
     name: "ingress.acl_pre_ingress.set_acl_metadata"
-=======
-    name: "ingress.acl_pre_ingress_metadata.set_acl_metadata"
->>>>>>> e17050ee
     alias: "set_acl_metadata"
     annotations: "@sai_action(SAI_PACKET_ACTION_FORWARD)"
   }
@@ -1384,11 +1364,7 @@
 actions {
   preamble {
     id: 16777484
-<<<<<<< HEAD
     name: "ingress.acl_ingress.acl_rate_limit_copy"
-=======
-    name: "ingress.acl_ingress_qos.acl_rate_limit_copy"
->>>>>>> e17050ee
     alias: "acl_rate_limit_copy"
     annotations: "@sai_action(SAI_PACKET_ACTION_COPY)"
   }
@@ -1464,11 +1440,7 @@
 direct_counters {
   preamble {
     id: 318767366
-<<<<<<< HEAD
     name: "ingress.acl_pre_ingress.acl_pre_ingress_vlan_counter"
-=======
-    name: "ingress.acl_pre_ingress_vlan.acl_pre_ingress_vlan_counter"
->>>>>>> e17050ee
     alias: "acl_pre_ingress_vlan_counter"
   }
   spec {
@@ -1479,11 +1451,7 @@
 direct_counters {
   preamble {
     id: 318767365
-<<<<<<< HEAD
     name: "ingress.acl_pre_ingress.acl_pre_ingress_metadata_counter"
-=======
-    name: "ingress.acl_pre_ingress_metadata.acl_pre_ingress_metadata_counter"
->>>>>>> e17050ee
     alias: "acl_pre_ingress_metadata_counter"
   }
   spec {
@@ -1494,11 +1462,7 @@
 direct_counters {
   preamble {
     id: 318767367
-<<<<<<< HEAD
     name: "ingress.acl_ingress.acl_ingress_qos_counter"
-=======
-    name: "ingress.acl_ingress_qos.acl_ingress_qos_counter"
->>>>>>> e17050ee
     alias: "acl_ingress_qos_counter"
   }
   spec {
